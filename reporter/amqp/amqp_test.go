--- conflicted
+++ resolved
@@ -1,50 +1,14 @@
-<<<<<<< HEAD
-package amqp
-=======
 package amqp_test
->>>>>>> 62be11d5
 
 import (
 	"encoding/json"
 	"testing"
 	"time"
 
-<<<<<<< HEAD
-type stubProducer struct {
-	//in        chan *sarama.ProducerMessage
-	//err       chan *sarama.ProducerError
-
-	kafkaDown bool
-	closed    bool
-}
-
-func (p *stubProducer) AsyncClose() {}
-func (p *stubProducer) Close() error {
-	if p.kafkaDown {
-		return errors.New("rmq is down")
-	}
-	p.closed = true
-	return nil
-}
-
-//func (p *stubProducer) Input() chan<- *sarama.ProducerMessage     { return p.in }
-//func (p *stubProducer) Successes() <-chan *sarama.ProducerMessage { return nil }
-//func (p *stubProducer) Errors() <-chan *sarama.ProducerError      { return p.err }
-
-//func newStubProducer(kafkaDown bool) *stubProducer {
-//	return &stubProducer{
-//		make(chan *sarama.ProducerMessage),
-//		make(chan *sarama.ProducerError),
-//		kafkaDown,
-//		false,
-//	}
-//}
-=======
 	"github.com/openzipkin/zipkin-go/model"
 	zipkinamqp "github.com/openzipkin/zipkin-go/reporter/amqp"
 	"github.com/streadway/amqp"
 )
->>>>>>> 62be11d5
 
 var spans = []*model.SpanModel{
 	makeNewSpan("avg", 123, 456, 0, true),
@@ -57,16 +21,12 @@
 	_, ch, closeFunc := setupRabbit(t, address)
 	defer closeFunc()
 
-<<<<<<< HEAD
-	c, err := NewReporter("amqp://guest:guest@localhost:5672/")
-=======
 	c, err := zipkinamqp.NewReporter(address, zipkinamqp.Channel(ch))
 	if err != nil {
 		t.Fatal(err)
 	}
 
 	msgs := setupConsume(t, ch)
->>>>>>> 62be11d5
 
 	for _, s := range spans {
 		c.Send(*s)
@@ -125,9 +85,6 @@
 	return
 }
 
-<<<<<<< HEAD
-func testMetadata(t *testing.T) {
-=======
 func setupConsume(t *testing.T, ch *amqp.Channel) <-chan amqp.Delivery {
 	csm, err := ch.Consume(
 		"zipkin", // queue
@@ -141,7 +98,6 @@
 	failOnError(t, err, "Failed to register a consumer")
 	return csm
 }
->>>>>>> 62be11d5
 
 func decodeSpan(t *testing.T, data []byte) *model.SpanModel {
 	var receivedSpans []model.SpanModel
